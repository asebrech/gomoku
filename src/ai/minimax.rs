--- conflicted
+++ resolved
@@ -12,13 +12,8 @@
     transposition_table: &mut TranspositionTable,
 ) -> i32 {
     if depth == 0 || state.is_terminal() {
-<<<<<<< HEAD
-        let eval = Heuristic::evaluate(state);
-        transposition_table.store(state.hash(), eval);
-=======
         let eval = Heuristic::evaluate(state, depth);
         //tt.store(state.hash(), eval);
->>>>>>> 0cef98f5
         return eval;
     }
 
