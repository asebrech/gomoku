<<<<<<< HEAD
//! Here we use shape primitives to build meshes in a 2D rendering context, making each mesh a certain color by giving that mesh's entity a material based off a [`Color`].
//!
//! Meshes are better known for their use in 3D rendering, but we can use them in a 2D context too. Without a third dimension, the meshes we're building are flat – like paper on a table. These are still very useful for "vector-style" graphics, picking behavior, or as a foundation to build off of for where to apply a shader.
//!
//! A "shape definition" is not a mesh on its own. A circle can be defined with a radius, i.e. [`Circle::new(50.0)`][Circle::new], but rendering tends to happen with meshes built out of triangles. So we need to turn shape descriptions into meshes.
//!
//! Thankfully, we can add shape primitives directly to [`Assets<Mesh>`] because [`Mesh`] implements [`From`] for shape primitives and [`Assets<T>::add`] can be given any value that can be "turned into" `T`!
//!
//! We apply a material to the shape by first making a [`Color`] then calling [`Assets<ColorMaterial>::add`] with that color as its argument, which will create a material from that color through the same process [`Assets<Mesh>::add`] can take a shape primitive.
//!
//! Both the mesh and material need to be wrapped in their own "newtypes". The mesh and material are currently [`Handle<Mesh>`] and [`Handle<ColorMaterial>`] at the moment, which are not components. Handles are put behind "newtypes" to prevent ambiguity, as some entities might want to have handles to meshes (or images, or materials etc.) for different purposes! All we need to do to make them rendering-relevant components is wrap the mesh handle and the material handle in [`Mesh2d`] and [`MeshMaterial2d`] respectively.
//!
//! You can toggle wireframes with the space bar except on wasm. Wasm does not support
//! `POLYGON_MODE_LINE` on the gpu.

use bevy::prelude::*;
#[cfg(not(target_arch = "wasm32"))]
use bevy::sprite::{Wireframe2dConfig, Wireframe2dPlugin};

mod solver {
    pub mod alpha_beta;
    pub mod game_state;
    pub mod minimax;
}
mod game {
    pub mod shell_game;
    pub mod utils;
}

use game::{shell_game::new_game, utils::Algorithm};

fn main() {
    // new_game(8, 4, 3, Algorithm::AlphaBeta);
    let mut app = App::new();
    app.add_plugins((
        DefaultPlugins,
        #[cfg(not(target_arch = "wasm32"))]
        Wireframe2dPlugin::default(),
    ))
    .add_systems(Startup, setup);
    #[cfg(not(target_arch = "wasm32"))]
    app.add_systems(Update, toggle_wireframe);
    app.run();

    const X_EXTENT: f32 = 900.;

    fn setup(
        mut commands: Commands,
        mut meshes: ResMut<Assets<Mesh>>,
        mut materials: ResMut<Assets<ColorMaterial>>,
    ) {
        commands.spawn(Camera2d);

        let shapes = [
            meshes.add(Circle::new(50.0)),
            meshes.add(CircularSector::new(50.0, 1.0)),
            meshes.add(CircularSegment::new(50.0, 1.25)),
            meshes.add(Ellipse::new(25.0, 50.0)),
            meshes.add(Annulus::new(25.0, 50.0)),
            meshes.add(Capsule2d::new(25.0, 50.0)),
            meshes.add(Rhombus::new(75.0, 100.0)),
            meshes.add(Rectangle::new(50.0, 100.0)),
            meshes.add(RegularPolygon::new(50.0, 6)),
            meshes.add(Triangle2d::new(
                Vec2::Y * 50.0,
                Vec2::new(-50.0, -50.0),
                Vec2::new(50.0, -50.0),
            )),
        ];
        let num_shapes = shapes.len();

        for (i, shape) in shapes.into_iter().enumerate() {
            // Distribute colors evenly across the rainbow.
            let color = Color::hsl(360. * i as f32 / num_shapes as f32, 0.95, 0.7);

            commands.spawn((
                Mesh2d(shape),
                MeshMaterial2d(materials.add(color)),
                Transform::from_xyz(
                    // Distribute shapes from -X_EXTENT/2 to +X_EXTENT/2.
                    -X_EXTENT / 2. + i as f32 / (num_shapes - 1) as f32 * X_EXTENT,
                    0.0,
                    0.0,
                ),
            ));
        }

        #[cfg(not(target_arch = "wasm32"))]
        commands.spawn((
            Text::new("Press space to toggle wireframes"),
            Node {
                position_type: PositionType::Absolute,
                top: Val::Px(12.0),
                left: Val::Px(12.0),
                ..default()
            },
        ));
    }

    #[cfg(not(target_arch = "wasm32"))]
    fn toggle_wireframe(
        mut wireframe_config: ResMut<Wireframe2dConfig>,
        keyboard: Res<ButtonInput<KeyCode>>,
    ) {
        if keyboard.just_pressed(KeyCode::Space) {
            wireframe_config.global = !wireframe_config.global;
        }
    }
}
=======
use gomoku::interface::shell_game::new_game;

fn main() {
    new_game(8, 4, 4);
}
>>>>>>> 2ba19a28
<|MERGE_RESOLUTION|>--- conflicted
+++ resolved
@@ -1,117 +1,5 @@
-<<<<<<< HEAD
-//! Here we use shape primitives to build meshes in a 2D rendering context, making each mesh a certain color by giving that mesh's entity a material based off a [`Color`].
-//!
-//! Meshes are better known for their use in 3D rendering, but we can use them in a 2D context too. Without a third dimension, the meshes we're building are flat – like paper on a table. These are still very useful for "vector-style" graphics, picking behavior, or as a foundation to build off of for where to apply a shader.
-//!
-//! A "shape definition" is not a mesh on its own. A circle can be defined with a radius, i.e. [`Circle::new(50.0)`][Circle::new], but rendering tends to happen with meshes built out of triangles. So we need to turn shape descriptions into meshes.
-//!
-//! Thankfully, we can add shape primitives directly to [`Assets<Mesh>`] because [`Mesh`] implements [`From`] for shape primitives and [`Assets<T>::add`] can be given any value that can be "turned into" `T`!
-//!
-//! We apply a material to the shape by first making a [`Color`] then calling [`Assets<ColorMaterial>::add`] with that color as its argument, which will create a material from that color through the same process [`Assets<Mesh>::add`] can take a shape primitive.
-//!
-//! Both the mesh and material need to be wrapped in their own "newtypes". The mesh and material are currently [`Handle<Mesh>`] and [`Handle<ColorMaterial>`] at the moment, which are not components. Handles are put behind "newtypes" to prevent ambiguity, as some entities might want to have handles to meshes (or images, or materials etc.) for different purposes! All we need to do to make them rendering-relevant components is wrap the mesh handle and the material handle in [`Mesh2d`] and [`MeshMaterial2d`] respectively.
-//!
-//! You can toggle wireframes with the space bar except on wasm. Wasm does not support
-//! `POLYGON_MODE_LINE` on the gpu.
-
-use bevy::prelude::*;
-#[cfg(not(target_arch = "wasm32"))]
-use bevy::sprite::{Wireframe2dConfig, Wireframe2dPlugin};
-
-mod solver {
-    pub mod alpha_beta;
-    pub mod game_state;
-    pub mod minimax;
-}
-mod game {
-    pub mod shell_game;
-    pub mod utils;
-}
-
-use game::{shell_game::new_game, utils::Algorithm};
-
-fn main() {
-    // new_game(8, 4, 3, Algorithm::AlphaBeta);
-    let mut app = App::new();
-    app.add_plugins((
-        DefaultPlugins,
-        #[cfg(not(target_arch = "wasm32"))]
-        Wireframe2dPlugin::default(),
-    ))
-    .add_systems(Startup, setup);
-    #[cfg(not(target_arch = "wasm32"))]
-    app.add_systems(Update, toggle_wireframe);
-    app.run();
-
-    const X_EXTENT: f32 = 900.;
-
-    fn setup(
-        mut commands: Commands,
-        mut meshes: ResMut<Assets<Mesh>>,
-        mut materials: ResMut<Assets<ColorMaterial>>,
-    ) {
-        commands.spawn(Camera2d);
-
-        let shapes = [
-            meshes.add(Circle::new(50.0)),
-            meshes.add(CircularSector::new(50.0, 1.0)),
-            meshes.add(CircularSegment::new(50.0, 1.25)),
-            meshes.add(Ellipse::new(25.0, 50.0)),
-            meshes.add(Annulus::new(25.0, 50.0)),
-            meshes.add(Capsule2d::new(25.0, 50.0)),
-            meshes.add(Rhombus::new(75.0, 100.0)),
-            meshes.add(Rectangle::new(50.0, 100.0)),
-            meshes.add(RegularPolygon::new(50.0, 6)),
-            meshes.add(Triangle2d::new(
-                Vec2::Y * 50.0,
-                Vec2::new(-50.0, -50.0),
-                Vec2::new(50.0, -50.0),
-            )),
-        ];
-        let num_shapes = shapes.len();
-
-        for (i, shape) in shapes.into_iter().enumerate() {
-            // Distribute colors evenly across the rainbow.
-            let color = Color::hsl(360. * i as f32 / num_shapes as f32, 0.95, 0.7);
-
-            commands.spawn((
-                Mesh2d(shape),
-                MeshMaterial2d(materials.add(color)),
-                Transform::from_xyz(
-                    // Distribute shapes from -X_EXTENT/2 to +X_EXTENT/2.
-                    -X_EXTENT / 2. + i as f32 / (num_shapes - 1) as f32 * X_EXTENT,
-                    0.0,
-                    0.0,
-                ),
-            ));
-        }
-
-        #[cfg(not(target_arch = "wasm32"))]
-        commands.spawn((
-            Text::new("Press space to toggle wireframes"),
-            Node {
-                position_type: PositionType::Absolute,
-                top: Val::Px(12.0),
-                left: Val::Px(12.0),
-                ..default()
-            },
-        ));
-    }
-
-    #[cfg(not(target_arch = "wasm32"))]
-    fn toggle_wireframe(
-        mut wireframe_config: ResMut<Wireframe2dConfig>,
-        keyboard: Res<ButtonInput<KeyCode>>,
-    ) {
-        if keyboard.just_pressed(KeyCode::Space) {
-            wireframe_config.global = !wireframe_config.global;
-        }
-    }
-}
-=======
 use gomoku::interface::shell_game::new_game;
 
 fn main() {
     new_game(8, 4, 4);
 }
->>>>>>> 2ba19a28
