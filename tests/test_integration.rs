--- conflicted
+++ resolved
@@ -4,13 +4,8 @@
 
 #[test]
 fn test_find_best_move_first_move() {
-<<<<<<< HEAD
-    let mut state = GameState::new(19, 5, 5);
-    let mut tt = TranspositionTable::new_default();
-=======
-    let mut state = GameState::new(19, 5);
-    
->>>>>>> 510dd71f
+    let mut state = GameState::new(19, 5);
+    
 
     let result = lazy_smp_search(&mut state, 2, None, Some(1));
 
@@ -20,13 +15,8 @@
 
 #[test]
 fn test_find_best_move_response() {
-<<<<<<< HEAD
-    let mut state = GameState::new(19, 5, 5);
-    let mut tt = TranspositionTable::new_default();
-=======
-    let mut state = GameState::new(19, 5);
-    
->>>>>>> 510dd71f
+    let mut state = GameState::new(19, 5);
+    
 
     // Make first move
     state.make_move((9, 9));
@@ -41,13 +31,8 @@
 
 #[test]
 fn test_find_best_move_winning_opportunity() {
-<<<<<<< HEAD
-    let mut state = GameState::new(19, 5, 5);
-    let mut tt = TranspositionTable::new_default();
-=======
-    let mut state = GameState::new(19, 5);
-    
->>>>>>> 510dd71f
+    let mut state = GameState::new(19, 5);
+    
 
     // Set up winning opportunity for current player (Max)
     state.board.place_stone(9, 5, Player::Max);
@@ -68,13 +53,8 @@
 
 #[test]
 fn test_find_best_move_block_opponent() {
-<<<<<<< HEAD
-    let mut state = GameState::new(19, 5, 5);
-    let mut tt = TranspositionTable::new_default();
-=======
-    let mut state = GameState::new(19, 5);
-    
->>>>>>> 510dd71f
+    let mut state = GameState::new(19, 5);
+    
 
     // Set up threat from opponent (Min has 4 in a row)
     state.board.place_stone(9, 5, Player::Min);
@@ -119,16 +99,10 @@
 
 #[test]
 fn test_find_best_move_capture_opportunity() {
-<<<<<<< HEAD
-    let mut state = GameState::new(19, 5, 5);
-    let mut tt = TranspositionTable::new_default();
-    // Set up capture opportunity
-=======
     let mut state = GameState::new(19, 5);
     
     
     // Set up capture opportunity: Max-Min-Min-empty
->>>>>>> 510dd71f
     state.board.place_stone(9, 9, Player::Max);
     state.board.place_stone(9, 10, Player::Min); 
     state.board.place_stone(9, 11, Player::Min);
@@ -155,13 +129,8 @@
 
 #[test]
 fn test_find_best_move_no_moves() {
-<<<<<<< HEAD
-    let mut state = GameState::new(3, 3, 5);
-    let mut tt = TranspositionTable::new_default();
-=======
     let mut state = GameState::new(3, 3);
     
->>>>>>> 510dd71f
 
     // Fill the board
     for i in 0..3 {
@@ -178,13 +147,8 @@
 
 #[test]
 fn test_find_best_move_different_depths() {
-<<<<<<< HEAD
-    let mut state = GameState::new(19, 5, 5);
-    let mut tt = TranspositionTable::new_default();
-=======
-    let mut state = GameState::new(19, 5);
-    
->>>>>>> 510dd71f
+    let mut state = GameState::new(19, 5);
+    
 
     // Set up a position
     state.board.place_stone(9, 9, Player::Max);
@@ -204,13 +168,8 @@
 
 #[test]
 fn test_find_best_move_player_alternation() {
-<<<<<<< HEAD
-    let mut state = GameState::new(19, 5, 5);
-    let mut tt = TranspositionTable::new_default();
-=======
-    let mut state = GameState::new(19, 5);
-    
->>>>>>> 510dd71f
+    let mut state = GameState::new(19, 5);
+    
 
     // Test with Max player
     state.current_player = Player::Max;
@@ -229,13 +188,8 @@
 
 #[test]
 fn test_find_best_move_complex_position() {
-<<<<<<< HEAD
-    let mut state = GameState::new(19, 5, 5);
-    let mut tt = TranspositionTable::new_default();
-=======
-    let mut state = GameState::new(19, 5);
-    
->>>>>>> 510dd71f
+    let mut state = GameState::new(19, 5);
+    
 
     // Create a complex position
     state.board.place_stone(9, 9, Player::Max);
@@ -258,13 +212,8 @@
 
 #[test]
 fn test_find_best_move_state_preservation() {
-<<<<<<< HEAD
-    let mut state = GameState::new(19, 5, 5);
-    let mut tt = TranspositionTable::new_default();
-=======
-    let mut state = GameState::new(19, 5);
-    
->>>>>>> 510dd71f
+    let mut state = GameState::new(19, 5);
+    
 
     // Set up initial state
     state.board.place_stone(9, 9, Player::Max);
@@ -282,13 +231,8 @@
 
 #[test]
 fn test_find_best_move_consistent_results() {
-<<<<<<< HEAD
-    let mut state = GameState::new(19, 5, 5);
-    let mut tt = TranspositionTable::new_default();
-=======
-    let mut state = GameState::new(19, 5);
-    
->>>>>>> 510dd71f
+    let mut state = GameState::new(19, 5);
+    
 
     // Set up a deterministic position
     state.board.place_stone(9, 9, Player::Max);
@@ -303,13 +247,8 @@
 
 #[test]
 fn test_find_best_move_edge_cases() {
-<<<<<<< HEAD
-    let mut state = GameState::new(19, 5, 5);
-    let mut tt = TranspositionTable::new_default();
-=======
-    let mut state = GameState::new(19, 5);
-    
->>>>>>> 510dd71f
+    let mut state = GameState::new(19, 5);
+    
 
     // Fill most of the board leaving only a few moves
     for i in 0..19 {
@@ -335,12 +274,6 @@
 
 #[test]
 fn test_find_best_move_capture_win() {
-<<<<<<< HEAD
-    let mut state = GameState::new(19, 5, 5);
-
-    // Set up near-capture-win scenario
-    state.max_captures = 4; // One away from winning
-=======
     let mut state = GameState::new(19, 5);
     
     
@@ -348,7 +281,6 @@
     state.max_captures = 8; // Two captures away from winning (need 10 total)
     
     // Create capture opportunity: Max-Min-Min-empty
->>>>>>> 510dd71f
     state.board.place_stone(9, 9, Player::Max);
     state.board.place_stone(9, 10, Player::Min);
     state.board.place_stone(9, 11, Player::Min);
@@ -401,15 +333,9 @@
 
 #[test]
 fn test_find_best_move_different_board_sizes() {
-<<<<<<< HEAD
-    let mut state13 = GameState::new(13, 5, 5);
-    let mut state15 = GameState::new(15, 5, 5);
-    let mut tt = TranspositionTable::new_default();
-=======
     let mut state13 = GameState::new(13, 5);
     let mut state15 = GameState::new(15, 5);
     
->>>>>>> 510dd71f
 
     let result13 = lazy_smp_search(&mut state13, 2, None, Some(1));
     let result15 = lazy_smp_search(&mut state15, 2, None, Some(1));
