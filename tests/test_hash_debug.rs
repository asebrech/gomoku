use gomoku::core::state::GameState;

#[test]
<<<<<<< HEAD
fn test_hash_stability() {
    let mut state = GameState::new(15, 5, 5);
    
    // Place some initial stones using proper move mechanics
    state.make_move((7, 7));  // Max
    state.make_move((8, 8));  // Min
    // Now Max is to move again
=======
fn test_hash_stability_and_uniqueness() {
    let mut state = GameState::new(15, 5);
    state.make_move((7, 7));
    state.make_move((8, 8));
>>>>>>> 510dd71f
    
    let initial_hash = state.hash();
    let moves = vec![(7, 8), (8, 7), (6, 9), (9, 6)];
    
    for &mv in &moves {
        let before_hash = state.hash();
        state.make_move(mv);
        let after_move = state.hash();
        state.undo_move(mv);
        let after_undo = state.hash();
        
        assert_eq!(before_hash, after_undo, "Hash not restored after undo");
        assert_ne!(before_hash, after_move, "Hash should change after move");
    }
    
<<<<<<< HEAD
    println!("\n✅ All hash stability tests passed!");
}

#[test]
fn test_position_uniqueness() {
    println!("\n🔍 Testing position hash uniqueness...");
    
    let mut state = GameState::new(15, 5, 5);
    let mut hashes = std::collections::HashSet::new();
    
    // Initial state
    let initial_hash = state.hash();
    println!("Empty board hash: {}", initial_hash);
    hashes.insert(initial_hash);
=======
    assert_eq!(state.hash(), initial_hash, "Final hash should match initial");
>>>>>>> 510dd71f
    
    // Test position uniqueness
    let mut test_state = GameState::new(15, 5);
    let empty_hash = test_state.hash();
    
    test_state.make_move((0, 0));
    let corner_hash = test_state.hash();
    
<<<<<<< HEAD
    for (i, position) in test_positions.iter().enumerate() {
        // Reset to empty board
        let mut temp_state = GameState::new(15, 5, 5);
        
        // Apply moves
        for &mv in position {
            temp_state.make_move(mv);
        }
        
        let hash = temp_state.hash();
        total_positions += 1;
        
        if hashes.contains(&hash) {
            collisions += 1;
            println!("❌ COLLISION at position {}: Hash {} already seen", i, hash);
            println!("   Position: {:?}", position);
        } else {
            hashes.insert(hash);
            println!("✓ Position {}: Hash {} (unique)", i, hash);
        }
    }
    
    let collision_rate = (collisions as f64 / total_positions as f64) * 100.0;
    println!("\n📊 Hash uniqueness results:");
    println!("Total positions: {}", total_positions);
    println!("Unique hashes: {}", hashes.len());
    println!("Collisions: {}", collisions);
    println!("Collision rate: {:.2}%", collision_rate);
    
    if collision_rate > 10.0 {
        panic!("Hash collision rate too high: {:.2}%", collision_rate);
    }
    
    println!("✅ Position uniqueness test passed!");
}

#[test]
fn test_player_perspective_in_hash() {
    println!("\n--- Testing Player Perspective in Hash ---");
    
    let mut state1 = GameState::new(15, 5, 5);
    let mut state2 = GameState::new(15, 5, 5);
=======
    assert_ne!(empty_hash, corner_hash, "Empty and corner positions should have different hashes");
}

#[test]
fn test_player_turn_affects_hash() {
    let mut state1 = GameState::new(15, 5);
    let mut state2 = GameState::new(15, 5);
>>>>>>> 510dd71f
    
    state1.make_move((7, 7));
    state1.make_move((8, 8));
    
    state2.make_move((7, 7));
    state2.make_move((8, 8));
    state2.make_move((7, 8));
    state2.undo_move((7, 8));
    
    assert_eq!(state1.hash(), state2.hash(), "Same position should have same hash");
    
    state2.make_move((7, 8));
    assert_ne!(state1.hash(), state2.hash(), "Different players to move should have different hashes");
}<|MERGE_RESOLUTION|>--- conflicted
+++ resolved
@@ -1,20 +1,10 @@
 use gomoku::core::state::GameState;
 
 #[test]
-<<<<<<< HEAD
-fn test_hash_stability() {
-    let mut state = GameState::new(15, 5, 5);
-    
-    // Place some initial stones using proper move mechanics
-    state.make_move((7, 7));  // Max
-    state.make_move((8, 8));  // Min
-    // Now Max is to move again
-=======
 fn test_hash_stability_and_uniqueness() {
     let mut state = GameState::new(15, 5);
     state.make_move((7, 7));
     state.make_move((8, 8));
->>>>>>> 510dd71f
     
     let initial_hash = state.hash();
     let moves = vec![(7, 8), (8, 7), (6, 9), (9, 6)];
@@ -30,24 +20,7 @@
         assert_ne!(before_hash, after_move, "Hash should change after move");
     }
     
-<<<<<<< HEAD
-    println!("\n✅ All hash stability tests passed!");
-}
-
-#[test]
-fn test_position_uniqueness() {
-    println!("\n🔍 Testing position hash uniqueness...");
-    
-    let mut state = GameState::new(15, 5, 5);
-    let mut hashes = std::collections::HashSet::new();
-    
-    // Initial state
-    let initial_hash = state.hash();
-    println!("Empty board hash: {}", initial_hash);
-    hashes.insert(initial_hash);
-=======
     assert_eq!(state.hash(), initial_hash, "Final hash should match initial");
->>>>>>> 510dd71f
     
     // Test position uniqueness
     let mut test_state = GameState::new(15, 5);
@@ -56,50 +29,6 @@
     test_state.make_move((0, 0));
     let corner_hash = test_state.hash();
     
-<<<<<<< HEAD
-    for (i, position) in test_positions.iter().enumerate() {
-        // Reset to empty board
-        let mut temp_state = GameState::new(15, 5, 5);
-        
-        // Apply moves
-        for &mv in position {
-            temp_state.make_move(mv);
-        }
-        
-        let hash = temp_state.hash();
-        total_positions += 1;
-        
-        if hashes.contains(&hash) {
-            collisions += 1;
-            println!("❌ COLLISION at position {}: Hash {} already seen", i, hash);
-            println!("   Position: {:?}", position);
-        } else {
-            hashes.insert(hash);
-            println!("✓ Position {}: Hash {} (unique)", i, hash);
-        }
-    }
-    
-    let collision_rate = (collisions as f64 / total_positions as f64) * 100.0;
-    println!("\n📊 Hash uniqueness results:");
-    println!("Total positions: {}", total_positions);
-    println!("Unique hashes: {}", hashes.len());
-    println!("Collisions: {}", collisions);
-    println!("Collision rate: {:.2}%", collision_rate);
-    
-    if collision_rate > 10.0 {
-        panic!("Hash collision rate too high: {:.2}%", collision_rate);
-    }
-    
-    println!("✅ Position uniqueness test passed!");
-}
-
-#[test]
-fn test_player_perspective_in_hash() {
-    println!("\n--- Testing Player Perspective in Hash ---");
-    
-    let mut state1 = GameState::new(15, 5, 5);
-    let mut state2 = GameState::new(15, 5, 5);
-=======
     assert_ne!(empty_hash, corner_hash, "Empty and corner positions should have different hashes");
 }
 
@@ -107,7 +36,6 @@
 fn test_player_turn_affects_hash() {
     let mut state1 = GameState::new(15, 5);
     let mut state2 = GameState::new(15, 5);
->>>>>>> 510dd71f
     
     state1.make_move((7, 7));
     state1.make_move((8, 8));
