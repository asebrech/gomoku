--- conflicted
+++ resolved
@@ -5,13 +5,8 @@
 
 #[test]
 fn test_iterative_deepening_basic() {
-<<<<<<< HEAD
-    let mut state = GameState::new(19, 5, 5);
-    let mut tt = TranspositionTable::new_default();
-=======
-    let mut state = GameState::new(15, 5);
-    
->>>>>>> 510dd71f
+    let mut state = GameState::new(15, 5);
+    
     
     // Make a few moves to create a non-trivial position
     state.make_move((7, 7)); // Center
@@ -29,13 +24,8 @@
 
 #[test]
 fn test_iterative_deepening_time_limit() {
-<<<<<<< HEAD
-    let mut state = GameState::new(19, 5, 5);
-    let mut tt = TranspositionTable::new_default();
-=======
-    let mut state = GameState::new(15, 5);
-    
->>>>>>> 510dd71f
+    let mut state = GameState::new(15, 5);
+    
     
     // Make a few moves
     state.make_move((7, 7));
@@ -50,15 +40,9 @@
 }
 
 #[test]
-<<<<<<< HEAD
-fn test_find_best_move_iterative() {
-    let mut state = GameState::new(19, 5, 5);
-    let mut tt = TranspositionTable::new_default();
-=======
 fn test_find_best_move_without_time_limit() {
     let mut state = GameState::new(15, 5);
     
->>>>>>> 510dd71f
     
     // Make some moves
     state.make_move((7, 7));
@@ -70,15 +54,9 @@
 }
 
 #[test]
-<<<<<<< HEAD
-fn test_find_best_move_timed() {
-    let mut state = GameState::new(19, 5, 5);
-    let mut tt = TranspositionTable::new_default();
-=======
 fn test_find_best_move_with_time_limit() {
     let mut state = GameState::new(15, 5);
     
->>>>>>> 510dd71f
     
     // Make some moves
     state.make_move((7, 7));
@@ -92,15 +70,9 @@
 
 #[test]
 fn test_iterative_deepening_vs_direct_minimax() {
-<<<<<<< HEAD
-    let mut state = GameState::new(19, 5, 5);
-    let mut tt1 = TranspositionTable::new_default();
-    let mut tt2 = TranspositionTable::new_default();
-=======
-    let mut state = GameState::new(15, 5);
-    
-    
->>>>>>> 510dd71f
+    let mut state = GameState::new(15, 5);
+    
+    
     
     // Create identical game states
     let moves = [(7, 7), (7, 8), (8, 7)];
@@ -129,13 +101,8 @@
 
 #[test]
 fn test_early_termination_on_win() {
-<<<<<<< HEAD
-    let mut state = GameState::new(19, 5, 5);
-    let mut tt = TranspositionTable::new_default();
-=======
-    let mut state = GameState::new(15, 5);
-    
->>>>>>> 510dd71f
+    let mut state = GameState::new(15, 5);
+    
     
     // Create a position where there's an immediate winning move
     // Set up a line of 4 for the current player
@@ -158,13 +125,8 @@
 
 #[test]
 fn test_complex_board_with_short_time_limit() {
-<<<<<<< HEAD
-    let mut state = GameState::new(19, 5, 5);
-    let mut tt = TranspositionTable::new_default();
-=======
-    let mut state = GameState::new(15, 5);
-    
->>>>>>> 510dd71f
+    let mut state = GameState::new(15, 5);
+    
     
     // Create a complex tactical position with NO immediate wins
     // Strategy: Create only 2-stone groups separated by opponent stones
@@ -286,13 +248,8 @@
 
 #[test]
 fn test_500ms_time_limit() {
-<<<<<<< HEAD
-    let mut state = GameState::new(19, 5, 5);
-    let mut tt = TranspositionTable::new_default();
-=======
-    let mut state = GameState::new(15, 5);
-    
->>>>>>> 510dd71f
+    let mut state = GameState::new(15, 5);
+    
     
     // Make a few moves
     state.make_move((7, 7));
@@ -321,13 +278,8 @@
 
 #[test]
 fn test_progressive_depth_improvement() {
-<<<<<<< HEAD
-    let mut state = GameState::new(19, 5, 5);
-    let mut tt = TranspositionTable::new_default();
-=======
-    let mut state = GameState::new(15, 5);
-    
->>>>>>> 510dd71f
+    let mut state = GameState::new(15, 5);
+    
     
     // Create a position with tactical elements
     state.make_move((7, 7));
@@ -348,15 +300,9 @@
 
 #[test]
 fn test_time_vs_depth_consistency() {
-<<<<<<< HEAD
-    let mut state = GameState::new(19, 5, 5);
-    let mut tt1 = TranspositionTable::new_default();
-    let mut tt2 = TranspositionTable::new_default();
-=======
-    let mut state = GameState::new(15, 5);
-    
-    
->>>>>>> 510dd71f
+    let mut state = GameState::new(15, 5);
+    
+    
     
     // Make some moves
     state.make_move((7, 7));
@@ -383,13 +329,8 @@
 
 #[test]
 fn test_winning_position_early_termination() {
-<<<<<<< HEAD
-    let mut state = GameState::new(19, 5, 5);
-    let mut tt = TranspositionTable::new_default();
-=======
-    let mut state = GameState::new(15, 5);
-    
->>>>>>> 510dd71f
+    let mut state = GameState::new(15, 5);
+    
     
     // Set up a position where current player can win immediately
     // Create 4 in a row for current player (Max)
@@ -422,13 +363,8 @@
 
 #[test]
 fn test_defensive_play_under_pressure() {
-<<<<<<< HEAD
-    let mut state = GameState::new(19, 5, 5);
-    let mut tt = TranspositionTable::new_default();
-=======
-    let mut state = GameState::new(15, 5);
-    
->>>>>>> 510dd71f
+    let mut state = GameState::new(15, 5);
+    
     
     // Set up a position where opponent (Max) has 4 in a row
     state.board.place_stone(7, 7, Player::Max);
@@ -459,13 +395,8 @@
 
 #[test]
 fn test_transposition_table_benefits() {
-<<<<<<< HEAD
-    let mut state = GameState::new(19, 5, 5);
-    let mut tt = TranspositionTable::new_default();
-=======
-    let mut state = GameState::new(15, 5);
-    
->>>>>>> 510dd71f
+    let mut state = GameState::new(15, 5);
+    
     
     // Create a position
     state.make_move((7, 7));
@@ -499,13 +430,8 @@
 
 #[test]
 fn test_very_complex_board_500ms() {
-<<<<<<< HEAD
-    let mut state = GameState::new(19, 5, 5); // Larger board
-    let mut tt = TranspositionTable::new_default();
-=======
     let mut state = GameState::new(19, 5); // Larger board
     
->>>>>>> 510dd71f
     
     // Create an even more complex board with many stones scattered around
     let moves = [
@@ -578,13 +504,8 @@
 
 #[test]
 fn test_game_like_conditions() {
-<<<<<<< HEAD
-    let mut state = GameState::new(19, 5, 5);
-    let mut tt = TranspositionTable::new_default();
-=======
-    let mut state = GameState::new(15, 5);
-    
->>>>>>> 510dd71f
+    let mut state = GameState::new(15, 5);
+    
     
     // Simulate a mid-game situation with realistic stone placement
     let realistic_moves = [
